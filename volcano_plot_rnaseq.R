--- conflicted
+++ resolved
@@ -24,10 +24,6 @@
 names(data)[names(data) == 'Gene ID'] <- 'GeneID'
 
 # Plot (red if adjp < 0.05; orange if log2fc > 1; green if both)
-<<<<<<< HEAD
-# decide on output type. Default is png
-=======
->>>>>>> 03210de1
 if ( grepl("svg$", outputFile) ) {
     svglite(outputFile)
 } else {
